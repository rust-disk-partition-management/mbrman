--- conflicted
+++ resolved
@@ -26,7 +26,7 @@
           - os: ubuntu-latest
             rust: msrv
             lint: 1
-          - rust: stable
+          - rust: msrv
             rust-args: --all-features
     runs-on: ${{ matrix.os }}
     steps:
@@ -39,11 +39,7 @@
           ver="${{ matrix.rust }}"
           if [ "$ver" = msrv ]; then
               ver=$(cargo metadata --format-version 1 --no-deps | \
-<<<<<<< HEAD
                   jq -r 'first(.packages[] | select(.rust_version != null).rust_version)')
-=======
-                  jq -r '.packages[0].rust_version')
->>>>>>> 34a7c637
               extra=(-c rustfmt -c clippy)
           fi
           rustup toolchain install "$ver" --profile minimal --no-self-update "${extra[@]}"
@@ -54,16 +50,11 @@
 
       - uses: Swatinem/rust-cache@v2
 
-<<<<<<< HEAD
-      - run: cargo test --workspace --all-features
-=======
       - name: Set serde-big-array to minimum version (0.4.1)
         if: matrix.rust == 'msrv'
         run: cargo update -p serde-big-array --precise 0.4.1
 
-      - name: cargo test
-        run: cargo test --workspace ${{ matrix.rust-args }}
->>>>>>> 34a7c637
+      - run: cargo test --workspace ${{ matrix.rust-args }}
 
       - run: cargo fmt --all -- --check
         if: github.event_name == 'pull_request' && matrix.lint
